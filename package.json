{
  "name": "matrix-react-sdk",
<<<<<<< HEAD
  "version": "3.49.0",
=======
  "version": "3.51.0",
>>>>>>> 67eecb06
  "description": "SDK for matrix.org using React",
  "author": "matrix.org",
  "repository": {
    "type": "git",
    "url": "https://github.com/matrix-org/matrix-react-sdk"
  },
  "license": "Apache-2.0",
  "files": [
    "lib",
    "res",
    "src",
    "scripts",
    "git-revision.txt",
    "docs",
    "header",
    "CHANGELOG.md",
    "CONTRIBUTING.rst",
    "LICENSE",
    "README.md",
    "package.json",
    ".stylelintrc.js"
  ],
  "main": "./src/index.ts",
  "matrix_src_main": "./src/index.ts",
  "matrix_lib_main": "./lib/index.ts",
  "matrix_lib_typings": "./lib/index.d.ts",
  "matrix_i18n_extra_translation_funcs": [
    "newTranslatableError"
  ],
  "scripts": {
    "prepublishOnly": "yarn build",
    "i18n": "matrix-gen-i18n",
    "prunei18n": "matrix-prune-i18n",
    "diff-i18n": "cp src/i18n/strings/en_EN.json src/i18n/strings/en_EN_orig.json && matrix-gen-i18n && matrix-compare-i18n-files src/i18n/strings/en_EN_orig.json src/i18n/strings/en_EN.json",
    "make-component": "node scripts/make-react-component.js",
    "rethemendex": "res/css/rethemendex.sh",
    "clean": "rimraf lib",
    "build": "yarn clean && git rev-parse HEAD > git-revision.txt && yarn build:compile && yarn build:types",
    "build:compile": "babel -d lib --verbose --extensions \".ts,.js,.tsx\" src",
    "build:types": "tsc --emitDeclarationOnly --jsx react",
    "start": "echo THIS IS FOR LEGACY PURPOSES ONLY. && yarn start:all",
    "start:all": "echo THIS IS FOR LEGACY PURPOSES ONLY. && yarn start:build",
    "start:build": "babel src -w -s -d lib --verbose --extensions \".ts,.js\"",
    "lint": "yarn lint:types && yarn lint:js && yarn lint:style",
    "lint:js": "eslint --max-warnings 0 src test cypress",
    "lint:js-fix": "eslint --fix src test cypress",
    "lint:types": "tsc --noEmit --jsx react && tsc --noEmit --jsx react -p cypress",
    "lint:style": "stylelint \"res/css/**/*.pcss\"",
    "test": "jest",
    "test:cypress": "cypress run",
    "test:cypress:open": "cypress open",
    "coverage": "yarn test --coverage"
  },
  "dependencies": {
    "@babel/runtime": "^7.12.5",
    "@matrix-org/analytics-events": "^0.2.0",
    "@matrix-org/react-sdk-module-api": "^0.0.3",
    "@sentry/browser": "^6.11.0",
    "@sentry/tracing": "^6.11.0",
    "@testing-library/react": "^12.1.5",
    "@types/geojson": "^7946.0.8",
    "await-lock": "^2.1.0",
    "blurhash": "^1.1.3",
    "browser-request": "^0.3.3",
    "cheerio": "^1.0.0-rc.9",
    "classnames": "^2.2.6",
    "commonmark": "^0.29.3",
    "counterpart": "^0.18.6",
    "diff-dom": "^4.2.2",
    "diff-match-patch": "^1.0.5",
    "emojibase": "6.0.2",
    "emojibase-data": "7.0.0",
    "emojibase-regex": "6.0.0",
    "escape-html": "^1.0.3",
    "file-saver": "^2.0.5",
    "filesize": "6.1.0",
    "flux": "2.1.1",
    "focus-visible": "^5.2.0",
    "gfm.css": "^1.1.2",
    "glob-to-regexp": "^0.4.1",
    "highlight.js": "^11.3.1",
    "html-entities": "^1.4.0",
    "is-ip": "^3.1.0",
    "jszip": "^3.7.0",
    "katex": "^0.12.0",
    "linkify-element": "4.0.0-beta.4",
    "linkify-string": "4.0.0-beta.4",
    "linkifyjs": "4.0.0-beta.4",
    "lodash": "^4.17.20",
    "maplibre-gl": "^1.15.2",
    "matrix-encrypt-attachment": "^1.0.3",
    "matrix-events-sdk": "^0.0.1-beta.7",
    "matrix-js-sdk": "19.2.0",
    "matrix-widget-api": "^0.1.0-beta.18",
    "minimist": "^1.2.5",
    "opus-recorder": "^8.0.3",
    "pako": "^2.0.3",
    "parse5": "^6.0.1",
    "png-chunks-extract": "^1.0.0",
    "posthog-js": "1.12.2",
    "prop-types": "^15.7.2",
    "qrcode": "1.4.4",
    "re-resizable": "^6.9.0",
    "react": "17.0.2",
    "react-beautiful-dnd": "^13.1.0",
    "react-blurhash": "^0.1.3",
    "react-dom": "17.0.2",
    "react-focus-lock": "^2.5.1",
    "react-transition-group": "^4.4.1",
    "rfc4648": "^1.4.0",
    "sanitize-html": "^2.3.2",
    "tar-js": "^0.3.0",
    "url": "^0.11.0",
    "what-input": "^5.2.10",
    "zxcvbn": "^4.4.2"
  },
  "devDependencies": {
    "@babel/cli": "^7.12.10",
    "@babel/core": "^7.12.10",
    "@babel/eslint-parser": "^7.12.10",
    "@babel/eslint-plugin": "^7.12.10",
    "@babel/parser": "^7.12.11",
    "@babel/plugin-proposal-class-properties": "^7.12.1",
    "@babel/plugin-proposal-export-default-from": "^7.12.1",
    "@babel/plugin-proposal-numeric-separator": "^7.12.7",
    "@babel/plugin-proposal-object-rest-spread": "^7.12.1",
    "@babel/plugin-transform-runtime": "^7.12.10",
    "@babel/preset-env": "^7.12.11",
    "@babel/preset-react": "^7.12.10",
    "@babel/preset-typescript": "^7.12.7",
    "@babel/register": "^7.12.10",
    "@babel/traverse": "^7.12.12",
    "@matrix-org/olm": "https://gitlab.matrix.org/api/v4/projects/27/packages/npm/@matrix-org/olm/-/@matrix-org/olm-3.2.8.tgz",
    "@peculiar/webcrypto": "^1.1.4",
    "@percy/cli": "^1.3.0",
    "@percy/cypress": "^3.1.1",
    "@sentry/types": "^6.10.0",
    "@sinonjs/fake-timers": "^9.1.2",
    "@types/classnames": "^2.2.11",
    "@types/commonmark": "^0.27.4",
    "@types/counterpart": "^0.18.1",
    "@types/css-font-loading-module": "^0.0.6",
    "@types/diff-match-patch": "^1.0.32",
    "@types/enzyme": "^3.10.9",
    "@types/escape-html": "^1.0.1",
    "@types/file-saver": "^2.0.3",
    "@types/flux": "^3.1.9",
    "@types/fs-extra": "^9.0.13",
    "@types/jest": "^26.0.20",
    "@types/lodash": "^4.14.168",
    "@types/modernizr": "^3.5.3",
    "@types/node": "^14.14.22",
    "@types/pako": "^1.0.1",
    "@types/parse5": "^6.0.0",
    "@types/qrcode": "^1.3.5",
    "@types/react": "17.0.14",
    "@types/react-beautiful-dnd": "^13.0.0",
    "@types/react-dom": "17.0.9",
    "@types/react-test-renderer": "^17.0.1",
    "@types/react-transition-group": "^4.4.0",
    "@types/sanitize-html": "^2.3.1",
    "@types/zxcvbn": "^4.4.0",
    "@typescript-eslint/eslint-plugin": "^5.6.0",
    "@typescript-eslint/parser": "^5.6.0",
    "@wojtekmaj/enzyme-adapter-react-17": "^0.6.1",
    "allchange": "^1.0.6",
    "axe-core": "^4.4.3",
    "babel-jest": "^26.6.3",
    "blob-polyfill": "^6.0.20211015",
    "chokidar": "^3.5.1",
    "cypress": "^10.3.0",
    "cypress-axe": "^1.0.0",
    "cypress-real-events": "^1.7.1",
    "enzyme": "^3.11.0",
    "enzyme-to-json": "^3.6.2",
    "eslint": "8.9.0",
    "eslint-config-google": "^0.14.0",
    "eslint-plugin-deprecate": "^0.7.0",
    "eslint-plugin-import": "^2.25.4",
    "eslint-plugin-jsx-a11y": "^6.5.1",
    "eslint-plugin-matrix-org": "^0.6.1",
    "eslint-plugin-react": "^7.28.0",
    "eslint-plugin-react-hooks": "^4.3.0",
    "fs-extra": "^10.0.1",
    "glob": "^7.1.6",
    "jest": "^27.4.0",
    "jest-canvas-mock": "^2.3.0",
    "jest-environment-jsdom": "^27.0.6",
    "jest-fetch-mock": "^3.0.3",
    "jest-mock": "^27.5.1",
    "jest-raw-loader": "^1.0.1",
    "jest-sonar-reporter": "^2.0.0",
    "matrix-mock-request": "^2.0.0",
    "matrix-react-test-utils": "^0.2.3",
    "matrix-web-i18n": "^1.3.0",
    "postcss-scss": "^4.0.4",
    "raw-loader": "^4.0.2",
    "react-test-renderer": "^17.0.2",
    "rimraf": "^3.0.2",
    "rrweb-snapshot": "1.1.7",
    "stylelint": "^14.9.1",
    "stylelint-config-standard": "^26.0.0",
    "stylelint-scss": "^4.2.0",
    "typescript": "^4.7.4",
    "walk": "^2.3.14"
  },
  "resolutions": {
    "@types/react": "17.0.14"
  },
  "jest": {
    "snapshotSerializers": [
      "enzyme-to-json/serializer"
    ],
    "testEnvironment": "jsdom",
    "testMatch": [
      "<rootDir>/test/**/*-test.[jt]s?(x)"
    ],
    "globalSetup": "<rootDir>/test/globalSetup.js",
    "setupFiles": [
      "jest-canvas-mock"
    ],
    "setupFilesAfterEnv": [
      "<rootDir>/test/setupTests.js"
    ],
    "moduleNameMapper": {
      "\\.(gif|png|ttf|woff2)$": "<rootDir>/__mocks__/imageMock.js",
      "\\.svg$": "<rootDir>/__mocks__/svg.js",
      "\\$webapp/i18n/languages.json": "<rootDir>/__mocks__/languages.json",
      "decoderWorker\\.min\\.js": "<rootDir>/__mocks__/empty.js",
      "decoderWorker\\.min\\.wasm": "<rootDir>/__mocks__/empty.js",
      "waveWorker\\.min\\.js": "<rootDir>/__mocks__/empty.js",
      "workers/(.+)\\.worker\\.ts": "<rootDir>/__mocks__/workerMock.js",
      "^!!raw-loader!.*": "jest-raw-loader",
      "RecorderWorklet": "<rootDir>/__mocks__/empty.js"
    },
    "transformIgnorePatterns": [
      "/node_modules/(?!matrix-js-sdk).+$"
    ],
    "collectCoverageFrom": [
      "<rootDir>/src/**/*.{js,ts,tsx}"
    ],
    "coverageReporters": [
      "text-summary",
      "lcov"
    ],
    "testResultsProcessor": "jest-sonar-reporter"
  },
  "jestSonar": {
    "reportPath": "coverage",
    "sonar56x": true
  }
}<|MERGE_RESOLUTION|>--- conflicted
+++ resolved
@@ -1,10 +1,6 @@
 {
   "name": "matrix-react-sdk",
-<<<<<<< HEAD
-  "version": "3.49.0",
-=======
   "version": "3.51.0",
->>>>>>> 67eecb06
   "description": "SDK for matrix.org using React",
   "author": "matrix.org",
   "repository": {
