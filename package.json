--- conflicted
+++ resolved
@@ -53,16 +53,10 @@
     "coverage": "yarn test --coverage"
   },
   "dependencies": {
-<<<<<<< HEAD
-    "@babel/runtime": "^7.10.5",
-    "await-lock": "^2.0.1",
-    "blueimp-canvas-to-blob": "^3.27.0",
-    "blurhash": "^1.1.3",
-=======
     "@babel/runtime": "^7.12.5",
     "await-lock": "^2.1.0",
     "blueimp-canvas-to-blob": "^3.28.0",
->>>>>>> 367ad158
+    "blurhash": "^1.1.3",
     "browser-encrypt-attachment": "^0.3.0",
     "browser-request": "^0.3.3",
     "cheerio": "^1.0.0-rc.9",
