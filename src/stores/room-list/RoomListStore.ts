--- conflicted
+++ resolved
@@ -680,11 +680,7 @@
             promise = this.recalculatePrefiltering();
         } else {
             this.filterConditions.push(filter);
-<<<<<<< HEAD
             // Runtime filters with spaces disable prefiltering for the search all spaces feature
-=======
-            // Runtime filters with spaces disable prefiltering for the search all spaces effect
->>>>>>> 6f28964b
             if (SettingsStore.getValue("feature_spaces")) {
                 // this has to be awaited so that `setKnownRooms` is called in time for the `addFilterCondition` below
                 // this way the runtime filters are only evaluated on one dataset and not both.
