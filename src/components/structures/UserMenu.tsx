/*
Copyright 2020 The Matrix.org Foundation C.I.C.

Licensed under the Apache License, Version 2.0 (the "License");
you may not use this file except in compliance with the License.
You may obtain a copy of the License at

    http://www.apache.org/licenses/LICENSE-2.0

Unless required by applicable law or agreed to in writing, software
distributed under the License is distributed on an "AS IS" BASIS,
WITHOUT WARRANTIES OR CONDITIONS OF ANY KIND, either express or implied.
See the License for the specific language governing permissions and
limitations under the License.
*/

import React, { createRef } from "react";
import { MatrixClientPeg } from "../../MatrixClientPeg";
import defaultDispatcher from "../../dispatcher/dispatcher";
import { ActionPayload } from "../../dispatcher/payloads";
import { Action } from "../../dispatcher/actions";
import { _t } from "../../languageHandler";
import { ContextMenuButton } from "./ContextMenu";
import {USER_NOTIFICATIONS_TAB, USER_SECURITY_TAB} from "../views/dialogs/UserSettingsDialog";
import { OpenToTabPayload } from "../../dispatcher/payloads/OpenToTabPayload";
import RedesignFeedbackDialog from "../views/dialogs/RedesignFeedbackDialog";
import Modal from "../../Modal";
import LogoutDialog from "../views/dialogs/LogoutDialog";
import SettingsStore from "../../settings/SettingsStore";
import {getCustomTheme} from "../../theme";
import {getHostingLink} from "../../utils/HostingLink";
import {ButtonEvent} from "../views/elements/AccessibleButton";
import SdkConfig from "../../SdkConfig";
import {getHomePageUrl} from "../../utils/pages";
import { OwnProfileStore } from "../../stores/OwnProfileStore";
import { UPDATE_EVENT } from "../../stores/AsyncStore";
import BaseAvatar from '../views/avatars/BaseAvatar';
import classNames from "classnames";
import AccessibleTooltipButton from "../views/elements/AccessibleTooltipButton";
import { SettingLevel } from "../../settings/SettingLevel";
import IconizedContextMenu, {
    IconizedContextMenuOption,
    IconizedContextMenuOptionList,
} from "../views/context_menus/IconizedContextMenu";
import { CommunityPrototypeStore } from "../../stores/CommunityPrototypeStore";
import * as fbEmitter from "fbemitter";
import TagOrderStore from "../../stores/TagOrderStore";
import { showCommunityInviteDialog } from "../../RoomInvite";
import dis from "../../dispatcher/dispatcher";
import { RightPanelPhases } from "../../stores/RightPanelStorePhases";
import ErrorDialog from "../views/dialogs/ErrorDialog";
import EditCommunityPrototypeDialog from "../views/dialogs/EditCommunityPrototypeDialog";

interface IProps {
    isMinimized: boolean;
}

type PartialDOMRect = Pick<DOMRect, "width" | "left" | "top" | "height">;

interface IState {
    contextMenuPosition: PartialDOMRect;
    isDarkTheme: boolean;
}

export default class UserMenu extends React.Component<IProps, IState> {
    private dispatcherRef: string;
    private themeWatcherRef: string;
    private buttonRef: React.RefObject<HTMLButtonElement> = createRef();
    private tagStoreRef: fbEmitter.EventSubscription;

    constructor(props: IProps) {
        super(props);

        this.state = {
            contextMenuPosition: null,
            isDarkTheme: this.isUserOnDarkTheme(),
        };

        OwnProfileStore.instance.on(UPDATE_EVENT, this.onProfileUpdate);
    }

    private get hasHomePage(): boolean {
        return !!getHomePageUrl(SdkConfig.get());
    }

    public componentDidMount() {
        this.dispatcherRef = defaultDispatcher.register(this.onAction);
        this.themeWatcherRef = SettingsStore.watchSetting("theme", null, this.onThemeChanged);
        this.tagStoreRef = TagOrderStore.addListener(this.onTagStoreUpdate);
    }

    public componentWillUnmount() {
        if (this.themeWatcherRef) SettingsStore.unwatchSetting(this.themeWatcherRef);
        if (this.dispatcherRef) defaultDispatcher.unregister(this.dispatcherRef);
        OwnProfileStore.instance.off(UPDATE_EVENT, this.onProfileUpdate);
        this.tagStoreRef.remove();
    }

    private onTagStoreUpdate = () => {
        this.forceUpdate(); // we don't have anything useful in state to update
    };

    private isUserOnDarkTheme(): boolean {
        const theme = SettingsStore.getValue("theme");
        if (theme.startsWith("custom-")) {
            return getCustomTheme(theme.substring("custom-".length)).is_dark;
        }
        return theme === "dark";
    }

    private onProfileUpdate = async () => {
        // the store triggered an update, so force a layout update. We don't
        // have any state to store here for that to magically happen.
        this.forceUpdate();
    };

    private onThemeChanged = () => {
        this.setState({isDarkTheme: this.isUserOnDarkTheme()});
    };

    private onAction = (ev: ActionPayload) => {
        if (ev.action !== Action.ToggleUserMenu) return; // not interested

        if (this.state.contextMenuPosition) {
            this.setState({contextMenuPosition: null});
        } else {
            if (this.buttonRef.current) this.buttonRef.current.click();
        }
    };

    private onOpenMenuClick = (ev: React.MouseEvent) => {
        ev.preventDefault();
        ev.stopPropagation();
        const target = ev.target as HTMLButtonElement;
        this.setState({contextMenuPosition: target.getBoundingClientRect()});
    };

    private onContextMenu = (ev: React.MouseEvent) => {
        ev.preventDefault();
        ev.stopPropagation();
        this.setState({
            contextMenuPosition: {
                left: ev.clientX,
                top: ev.clientY,
                width: 20,
                height: 0,
            },
        });
    };

    private onCloseMenu = () => {
        this.setState({contextMenuPosition: null});
    };

    private onSwitchThemeClick = (ev: React.MouseEvent) => {
        ev.preventDefault();
        ev.stopPropagation();

        // Disable system theme matching if the user hits this button
        SettingsStore.setValue("use_system_theme", null, SettingLevel.DEVICE, false);

        const newTheme = this.state.isDarkTheme ? "light" : "dark";
        SettingsStore.setValue("theme", null, SettingLevel.DEVICE, newTheme); // set at same level as Appearance tab
    };

    private onSettingsOpen = (ev: ButtonEvent, tabId: string) => {
        ev.preventDefault();
        ev.stopPropagation();

        const payload: OpenToTabPayload = {action: Action.ViewUserSettings, initialTabId: tabId};
        defaultDispatcher.dispatch(payload);
        this.setState({contextMenuPosition: null}); // also close the menu
    };

    private onShowArchived = (ev: ButtonEvent) => {
        ev.preventDefault();
        ev.stopPropagation();

        // TODO: Archived room view: https://github.com/vector-im/element-web/issues/14038
        // Note: You'll need to uncomment the button too.
        console.log("TODO: Show archived rooms");
    };

    private onProvideFeedback = (ev: ButtonEvent) => {
        ev.preventDefault();
        ev.stopPropagation();

        Modal.createTrackedDialog('Report bugs & give feedback', '', RedesignFeedbackDialog);
        this.setState({contextMenuPosition: null}); // also close the menu
    };

    private onSignOutClick = (ev: ButtonEvent) => {
        ev.preventDefault();
        ev.stopPropagation();

        Modal.createTrackedDialog('Logout from LeftPanel', '', LogoutDialog);
        this.setState({contextMenuPosition: null}); // also close the menu
    };

    private onHomeClick = (ev: ButtonEvent) => {
        ev.preventDefault();
        ev.stopPropagation();

        defaultDispatcher.dispatch({action: 'view_home_page'});
    };

    private onCommunitySettingsClick = (ev: ButtonEvent) => {
        ev.preventDefault();
        ev.stopPropagation();

        Modal.createTrackedDialog('Edit Community', '', EditCommunityPrototypeDialog, {
            communityId: CommunityPrototypeStore.instance.getSelectedCommunityId(),
        });
        this.setState({contextMenuPosition: null}); // also close the menu
    };

    private onCommunityMembersClick = (ev: ButtonEvent) => {
        ev.preventDefault();
        ev.stopPropagation();

        // We'd ideally just pop open a right panel with the member list, but the current
        // way the right panel is structured makes this exceedingly difficult. Instead, we'll
        // switch to the general room and open the member list there as it should be in sync
        // anyways.
        const chat = CommunityPrototypeStore.instance.getSelectedCommunityGeneralChat();
        if (chat) {
            dis.dispatch({
                action: 'view_room',
                room_id: chat.roomId,
            }, true);
            dis.dispatch({action: Action.SetRightPanelPhase, phase: RightPanelPhases.RoomMemberList});
        } else {
            // "This should never happen" clauses go here for the prototype.
            Modal.createTrackedDialog('Failed to find general chat', '', ErrorDialog, {
                title: _t('Failed to find the general chat for this community'),
                description: _t("Failed to find the general chat for this community"),
            });
        }
        this.setState({contextMenuPosition: null}); // also close the menu
    };

    private onCommunityInviteClick = (ev: ButtonEvent) => {
        ev.preventDefault();
        ev.stopPropagation();

        showCommunityInviteDialog(CommunityPrototypeStore.instance.getSelectedCommunityId());
        this.setState({contextMenuPosition: null}); // also close the menu
    };

    private renderContextMenu = (): React.ReactNode => {
        if (!this.state.contextMenuPosition) return null;

        const prototypeCommunityName = CommunityPrototypeStore.instance.getSelectedCommunityName();

        let hostingLink;
        const signupLink = getHostingLink("user-context-menu");
        if (signupLink) {
            hostingLink = (
                <div className="mx_UserMenu_contextMenu_header">
                    {_t(
                        "<a>Upgrade</a> to your own domain", {},
                        {
                            a: sub => (
                                <a
                                    href={signupLink}
                                    target="_blank"
                                    rel="noreferrer noopener"
                                    tabIndex={-1}
                                >{sub}</a>
                            ),
                        },
                    )}
                </div>
            );
        }

        let homeButton = null;
        if (this.hasHomePage) {
            homeButton = (
                <IconizedContextMenuOption
                    iconClassName="mx_UserMenu_iconHome"
                    label={_t("Home")}
                    onClick={this.onHomeClick}
                />
            );
        }

        let primaryHeader = (
            <div className="mx_UserMenu_contextMenu_name">
                <span className="mx_UserMenu_contextMenu_displayName">
                    {OwnProfileStore.instance.displayName}
                </span>
                <span className="mx_UserMenu_contextMenu_userId">
                    {MatrixClientPeg.get().getUserId()}
                </span>
            </div>
        );
        let primaryOptionList = (
            <React.Fragment>
                <IconizedContextMenuOptionList>
                    {homeButton}
                    <IconizedContextMenuOption
                        iconClassName="mx_UserMenu_iconBell"
                        label={_t("Notification settings")}
                        onClick={(e) => this.onSettingsOpen(e, USER_NOTIFICATIONS_TAB)}
                    />
                    <IconizedContextMenuOption
                        iconClassName="mx_UserMenu_iconLock"
                        label={_t("Security & privacy")}
                        onClick={(e) => this.onSettingsOpen(e, USER_SECURITY_TAB)}
                    />
                    <IconizedContextMenuOption
                        iconClassName="mx_UserMenu_iconSettings"
                        label={_t("All settings")}
                        onClick={(e) => this.onSettingsOpen(e, null)}
                    />
                    {/* <IconizedContextMenuOption
                        iconClassName="mx_UserMenu_iconArchive"
                        label={_t("Archived rooms")}
                        onClick={this.onShowArchived}
                    /> */}
                    <IconizedContextMenuOption
                        iconClassName="mx_UserMenu_iconMessage"
                        label={_t("Feedback")}
                        onClick={this.onProvideFeedback}
                    />
                </IconizedContextMenuOptionList>
                <IconizedContextMenuOptionList red>
                    <IconizedContextMenuOption
                        iconClassName="mx_UserMenu_iconSignOut"
                        label={_t("Sign out")}
                        onClick={this.onSignOutClick}
                    />
                </IconizedContextMenuOptionList>
            </React.Fragment>
        );
        let secondarySection = null;

        if (prototypeCommunityName) {
            primaryHeader = (
                <div className="mx_UserMenu_contextMenu_name">
                    <span className="mx_UserMenu_contextMenu_displayName">
                        {prototypeCommunityName}
                    </span>
                </div>
            );
            primaryOptionList = (
                <IconizedContextMenuOptionList>
                    <IconizedContextMenuOption
                        iconClassName="mx_UserMenu_iconSettings"
                        label={_t("Settings")}
                        aria-label={_t("Community settings")}
                        onClick={this.onCommunitySettingsClick}
                    />
                    <IconizedContextMenuOption
                        iconClassName="mx_UserMenu_iconMembers"
                        label={_t("Members")}
                        onClick={this.onCommunityMembersClick}
                    />
                    <IconizedContextMenuOption
                        iconClassName="mx_UserMenu_iconInvite"
                        label={_t("Invite")}
                        onClick={this.onCommunityInviteClick}
                    />
                </IconizedContextMenuOptionList>
            );
            secondarySection = (
                <React.Fragment>
                    <hr />
                    <div className="mx_UserMenu_contextMenu_header">
                        <div className="mx_UserMenu_contextMenu_name">
                            <span className="mx_UserMenu_contextMenu_displayName">
                                {OwnProfileStore.instance.displayName}
                            </span>
                            <span className="mx_UserMenu_contextMenu_userId">
                                {MatrixClientPeg.get().getUserId()}
                            </span>
                        </div>
                    </div>
                    <IconizedContextMenuOptionList>
                        <IconizedContextMenuOption
                            iconClassName="mx_UserMenu_iconSettings"
                            label={_t("Settings")}
                            aria-label={_t("User settings")}
                            onClick={(e) => this.onSettingsOpen(e, null)}
                        />
                        <IconizedContextMenuOption
                            iconClassName="mx_UserMenu_iconMessage"
                            label={_t("Feedback")}
                            onClick={this.onProvideFeedback}
                        />
                    </IconizedContextMenuOptionList>
                    <IconizedContextMenuOptionList red>
                        <IconizedContextMenuOption
                            iconClassName="mx_UserMenu_iconSignOut"
                            label={_t("Sign out")}
                            onClick={this.onSignOutClick}
                        />
                    </IconizedContextMenuOptionList>
                </React.Fragment>
            )
        }

        const classes = classNames({
            "mx_UserMenu_contextMenu": true,
            "mx_UserMenu_contextMenu_prototype": !!prototypeCommunityName,
        });

        return <IconizedContextMenu
            // numerical adjustments to overlap the context menu by just over the width of the
            // menu icon and make it look connected
            left={this.state.contextMenuPosition.width + this.state.contextMenuPosition.left - 10}
            top={this.state.contextMenuPosition.top + this.state.contextMenuPosition.height + 8}
            onFinished={this.onCloseMenu}
            className={classes}
        >
            <div className="mx_UserMenu_contextMenu_header">
<<<<<<< HEAD
                {primaryHeader}
=======
                <div className="mx_UserMenu_contextMenu_name">
                    <span className="mx_UserMenu_contextMenu_displayName">
                        {OwnProfileStore.instance.displayName}
                    </span>
                    <span className="mx_UserMenu_contextMenu_userId">
                        {MatrixClientPeg.get().getUserId()}
                    </span>
                </div>
>>>>>>> 0d290c9b
                <AccessibleTooltipButton
                    className="mx_UserMenu_contextMenu_themeButton"
                    onClick={this.onSwitchThemeClick}
                    title={this.state.isDarkTheme ? _t("Switch to light mode") : _t("Switch to dark mode")}
                >
                    <img
                        src={require("../../../res/img/element-icons/roomlist/dark-light-mode.svg")}
                        alt={_t("Switch theme")}
                        width={16}
                    />
                </AccessibleTooltipButton>
            </div>
            {hostingLink}
            {primaryOptionList}
            {secondarySection}
        </IconizedContextMenu>;
    };

    public render() {
        const avatarSize = 32; // should match border-radius of the avatar

        const displayName = OwnProfileStore.instance.displayName || MatrixClientPeg.get().getUserId();
        const avatarUrl = OwnProfileStore.instance.getHttpAvatarUrl(avatarSize);

        const prototypeCommunityName = CommunityPrototypeStore.instance.getSelectedCommunityName();

        let isPrototype = false;
        let menuName = _t("User menu");
        let name = <span className="mx_UserMenu_userName">{displayName}</span>;
        let buttons = (
            <span className="mx_UserMenu_headerButtons">
                {/* masked image in CSS */}
            </span>
        );
        if (prototypeCommunityName) {
            name = (
                <div className="mx_UserMenu_doubleName">
                    <span className="mx_UserMenu_userName">{prototypeCommunityName}</span>
                    <span className="mx_UserMenu_subUserName">{displayName}</span>
                </div>
            );
            menuName = _t("Community and user menu");
            isPrototype = true;
        } else if (SettingsStore.getValue("feature_communities_v2_prototypes")) {
            name = (
                <div className="mx_UserMenu_doubleName">
                    <span className="mx_UserMenu_userName">{_t("Home")}</span>
                    <span className="mx_UserMenu_subUserName">{displayName}</span>
                </div>
            );
            isPrototype = true;
        }
        if (this.props.isMinimized) {
            name = null;
            buttons = null;
        }

        const classes = classNames({
            'mx_UserMenu': true,
            'mx_UserMenu_minimized': this.props.isMinimized,
            'mx_UserMenu_prototype': isPrototype,
        });

        return (
            <React.Fragment>
                <ContextMenuButton
                    className={classes}
                    onClick={this.onOpenMenuClick}
                    inputRef={this.buttonRef}
                    label={menuName}
                    isExpanded={!!this.state.contextMenuPosition}
                    onContextMenu={this.onContextMenu}
                >
                    <div className="mx_UserMenu_row">
                        <span className="mx_UserMenu_userAvatarContainer">
                            <BaseAvatar
                                idName={displayName}
                                name={displayName}
                                url={avatarUrl}
                                width={avatarSize}
                                height={avatarSize}
                                resizeMethod="crop"
                                className="mx_UserMenu_userAvatar"
                            />
                        </span>
                        {name}
                        {buttons}
                    </div>
                </ContextMenuButton>
                {this.renderContextMenu()}
            </React.Fragment>
        );
    }
}<|MERGE_RESOLUTION|>--- conflicted
+++ resolved
@@ -415,18 +415,7 @@
             className={classes}
         >
             <div className="mx_UserMenu_contextMenu_header">
-<<<<<<< HEAD
                 {primaryHeader}
-=======
-                <div className="mx_UserMenu_contextMenu_name">
-                    <span className="mx_UserMenu_contextMenu_displayName">
-                        {OwnProfileStore.instance.displayName}
-                    </span>
-                    <span className="mx_UserMenu_contextMenu_userId">
-                        {MatrixClientPeg.get().getUserId()}
-                    </span>
-                </div>
->>>>>>> 0d290c9b
                 <AccessibleTooltipButton
                     className="mx_UserMenu_contextMenu_themeButton"
                     onClick={this.onSwitchThemeClick}
