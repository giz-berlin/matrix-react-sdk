--- conflicted
+++ resolved
@@ -984,17 +984,12 @@
             );
         }
 
-<<<<<<< HEAD
         if (needsSenderProfile && this.props.hideSender !== true) {
-            if (!this.props.tileShape || this.props.tileShape === 'reply' || this.props.tileShape === 'reply_preview') {
-=======
-        if (needsSenderProfile) {
             if (
                 !this.props.tileShape
                 || this.props.tileShape === TileShape.Reply
                 || this.props.tileShape === TileShape.ReplyPreview
             ) {
->>>>>>> fe2eb5eb
                 sender = <SenderProfile onClick={this.onSenderProfileClick}
                     mxEvent={this.props.mxEvent}
                     enableFlair={this.props.enableFlair}
