/*
Copyright 2020 The Matrix.org Foundation C.I.C.

Licensed under the Apache License, Version 2.0 (the "License");
you may not use this file except in compliance with the License.
You may obtain a copy of the License at

    http://www.apache.org/licenses/LICENSE-2.0

Unless required by applicable law or agreed to in writing, software
distributed under the License is distributed on an "AS IS" BASIS,
WITHOUT WARRANTIES OR CONDITIONS OF ANY KIND, either express or implied.
See the License for the specific language governing permissions and
limitations under the License.
*/

import React from 'react';
import classnames from 'classnames';
import { MatrixEvent } from 'matrix-js-sdk/src/models/event';

import * as Avatar from '../../../Avatar';
import EventTile from '../rooms/EventTile';
import SettingsStore from "../../../settings/SettingsStore";
import {Layout} from "../../../settings/Layout";
import {UIFeature} from "../../../settings/UIFeature";
import {replaceableComponent} from "../../../utils/replaceableComponent";

interface IProps {
    /**
     * The text to be displayed in the message preview
     */
    message: string;

    /**
     * Whether to use the irc layout or not
     */
    layout: Layout;

    /**
     * classnames to apply to the wrapper of the preview
     */
    className: string;

    /**
     * The ID of the displayed user
     */
    userId: string;

    /**
     * The display name of the displayed user
     */
    displayName?: string;

    /**
     * The mxc:// avatar URL of the displayed user
     */
    avatarUrl?: string;

    /**
     * Whether the EventTile should appear faded
     */
    faded?: boolean;

    /**
     * Callback for when the component is clicked
     */
    onClick?: () => void;
}

interface IState {
    message: string;
    faded: boolean;
    eventTileKey: number;
}

const AVATAR_SIZE = 32;

@replaceableComponent("views.elements.EventTilePreview")
export default class EventTilePreview extends React.Component<IProps, IState> {
    constructor(props: IProps) {
        super(props);
        this.state = {
            message: props.message,
            faded: !!props.faded,
            eventTileKey: 0,
        };
    }

<<<<<<< HEAD
    changeMessage(message: string) {
=======
    async componentDidMount() {
        // Fetch current user data
        const client = MatrixClientPeg.get();
        const userId = client.getUserId();
        const profileInfo = await client.getProfileInfo(userId);
        const avatarUrl = profileInfo.avatar_url;

>>>>>>> 7c4437ac
        this.setState({
            message,
            // Change the EventTile key to force React to create a new instance
            eventTileKey: this.state.eventTileKey + 1,
        });
    }

    unfade() {
        this.setState({ faded: false });
    }

    private fakeEvent({message}: IState) {
        const avatarUrl = Avatar.avatarUrlForUser(
            { avatarUrl: this.props.avatarUrl },
            AVATAR_SIZE, AVATAR_SIZE, "crop",
        );

        // Fake it till we make it
        /* eslint-disable quote-props */
        const rawEvent = {
            type: "m.room.message",
            sender: this.props.userId,
            content: {
                "m.new_content": {
                    msgtype: "m.text",
                    body: message,
                    displayname: this.props.displayName,
                    avatar_url: avatarUrl,
                },
                msgtype: "m.text",
                body: message,
                displayname: this.props.displayName,
                avatar_url: avatarUrl,
            },
            unsigned: {
                age: 97,
            },
            event_id: "$9999999999999999999999999999999999999999999",
            room_id: "!999999999999999999:example.org",
        };
        const event = new MatrixEvent(rawEvent);
        /* eslint-enable quote-props */

        // Fake it more
        event.sender = {
            name: this.props.displayName,
            userId: this.props.userId,
            getAvatarUrl: (..._) => {
                return Avatar.avatarUrlForUser({avatarUrl}, AVATAR_SIZE, AVATAR_SIZE, "crop");
            },
            getMxcAvatarUrl: () => avatarUrl,
        };

        return event;
    }

    public render() {
        const event = this.fakeEvent(this.state);

        const className = classnames(this.props.className, {
            "mx_IRCLayout": this.props.layout == Layout.IRC,
            "mx_GroupLayout": this.props.layout == Layout.Group,
            "mx_EventTilePreview_faded": this.state.faded,
        });

        return <div className={className} onClick={this.props.onClick}>
            <EventTile
                key={this.state.eventTileKey}
                mxEvent={event}
                layout={this.props.layout}
                enableFlair={SettingsStore.getValue(UIFeature.Flair)}
            />
        </div>;
    }
}<|MERGE_RESOLUTION|>--- conflicted
+++ resolved
@@ -86,17 +86,7 @@
         };
     }
 
-<<<<<<< HEAD
     changeMessage(message: string) {
-=======
-    async componentDidMount() {
-        // Fetch current user data
-        const client = MatrixClientPeg.get();
-        const userId = client.getUserId();
-        const profileInfo = await client.getProfileInfo(userId);
-        const avatarUrl = profileInfo.avatar_url;
-
->>>>>>> 7c4437ac
         this.setState({
             message,
             // Change the EventTile key to force React to create a new instance
@@ -109,11 +99,6 @@
     }
 
     private fakeEvent({message}: IState) {
-        const avatarUrl = Avatar.avatarUrlForUser(
-            { avatarUrl: this.props.avatarUrl },
-            AVATAR_SIZE, AVATAR_SIZE, "crop",
-        );
-
         // Fake it till we make it
         /* eslint-disable quote-props */
         const rawEvent = {
@@ -124,12 +109,12 @@
                     msgtype: "m.text",
                     body: message,
                     displayname: this.props.displayName,
-                    avatar_url: avatarUrl,
+                    avatar_url: this.props.avatarUrl,
                 },
                 msgtype: "m.text",
                 body: message,
                 displayname: this.props.displayName,
-                avatar_url: avatarUrl,
+                avatar_url: this.props.avatarUrl,
             },
             unsigned: {
                 age: 97,
@@ -145,9 +130,12 @@
             name: this.props.displayName,
             userId: this.props.userId,
             getAvatarUrl: (..._) => {
-                return Avatar.avatarUrlForUser({avatarUrl}, AVATAR_SIZE, AVATAR_SIZE, "crop");
+                return Avatar.avatarUrlForUser(
+                    { avatarUrl: this.props.avatarUrl },
+                    AVATAR_SIZE, AVATAR_SIZE, "crop",
+                );
             },
-            getMxcAvatarUrl: () => avatarUrl,
+            getMxcAvatarUrl: () => this.props.avatarUrl,
         };
 
         return event;
