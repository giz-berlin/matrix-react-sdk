--- conflicted
+++ resolved
@@ -51,23 +51,11 @@
     overflow-y: scroll;    
 }
 
-<<<<<<< HEAD
-.mx_RoomView .mx_MemberList {
-    position: absolute;
-    top: 35px;
-    bottom: 40px;
-    right: 0px;
-    width: 150px;
-    margin: 0px;
-    padding: 0px;
-    overflow-y: scroll;
-=======
 .mx_RoomView_MessageList {
     display: table;
 }
 
 .mx_RoomView_invitePrompt {
->>>>>>> abea8af5
 }
 
 .mx_MemberList {
