--- conflicted
+++ resolved
@@ -79,12 +79,10 @@
         generateClientSecret: () => "t35tcl1Ent5ECr3T",
         isGuest: () => false,
         isCryptoEnabled: () => false,
-<<<<<<< HEAD
         getSpaceSummary: jest.fn().mockReturnValue({
             rooms: [],
             events: [],
         }),
-=======
 
         // Used by various internal bits we aren't concerned with (yet)
         _sessionStore: {
@@ -92,7 +90,6 @@
                 getItem: jest.fn(),
             },
         },
->>>>>>> 31b9a4c3
     };
 }
 
